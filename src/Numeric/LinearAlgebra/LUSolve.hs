-- |
-- Module      : Numeric.LinearAlgebra.LUSolve
-- Copyright   : (c) Gregory Wright 2018
-- License     : BSD-style
--
-- Maintainer  : Gregory Wright <gwright@antiope.com>
-- Stability   : experimental
-- Portability : non-portable
--
-- The LUSolve library implements Crout's algorithm for in-place
-- LU decomposition in pure Haskell.  A function using the
-- LU-factored matrix to solve a system of linear equations is
-- also provided.
--
-- The version of Crout's algorithm is that given by F.G. Gustavson,
-- /IBM Journal of Research and Development/, Vol. 41, No. 6, 1997,
-- pp. 737-755.  It is a recursive, in-place procedure.  This
-- Haskell implementation uses a mutable matrix in the ST monad.
-- Partial (row) pivoting provides numerical stability.
--

module Numeric.LinearAlgebra.LUSolve (
    -- * LU Decomposition
    luFactor,
    luFactor_,
    -- * Solving Linear Systems
    luSolve
    ) where

<<<<<<< HEAD
import           Control.Loop                (forLoop, numLoop, numLoopState)
import           Control.Monad               (when)
import           Control.Monad.ST            (ST, runST)
import qualified Data.Matrix.Generic         as M
import qualified Data.Matrix.Generic.Mutable as MU
=======
import           Control.Loop                      (forLoop, numLoop, numLoopState)
import           Control.Monad                     (when)
import           Control.Monad.ST                  (ST, runST)
import qualified Data.Matrix.Dense.Generic         as M
import qualified Data.Matrix.Dense.Generic.Mutable as MU
>>>>>>> 32780091
import           Data.STRef.Strict
import qualified Data.Vector.Unboxed         as V
import qualified Data.Vector.Unboxed.Mutable as VU


-- | LU Decomposition
--
-- Factor a rectangular matrix A into PA = LU, where L is lower triangular,
-- U is upper triangular and P is the permuation matrix that gives
-- the row interchanges (partial pivoting).  Because the permutation matrix
-- is sparse, it is stored in a special format, described below.
--
-- To maintain the expected Haskell API, i.e., an immutable input matrix,
-- the original matrix is copied to a mutable one. LU factorization runs
-- efficiently in place using a mutable matrix. At the end, the mutable
-- matrix is frozen (made immutable).
--
-- The factorization takes place in either two steps or one. If the number
-- of rows of A, m, is less than the number of columns, n, the m * m square
-- matrix is factored first, followed by the remaining m * (n - m) piece.
-- If the the number of rows is greater than or equal to the number of columns,
-- only a single invocation of luFactor_ is required.
--
-- The LU factored matrix is returned in a packed format. The upper triangular
-- part is the U matrix.  The lower triangular part beneath the main diagonal
-- is the L matrix without its diagonal entries, which are omitted since they
-- are known to be 1. This is the traditional way of storing the LU decomposition
-- and linear system solver luSolve takes this format as input.
--
-- The returned pivot vector is not a permutation vector, but instead is
-- in "NAG pivot format".  Considering the pivot vector as a column and reading
-- sequentially from top to bottom, the current entry specifies which
-- row to swap with the current row.  Note that unlike a permutation vector,
-- in which each element is the (unique) index of a nonzero entry in the
-- permutation matrix, a NAG pivot vector can have repeated entries.
--
-- The parity, equal to (-1)^(number of row interchanges), is also returned.
-- The determinant of a square input matrix is the product of the diagonal
-- entries of its packed LU decomposition and the parity.
--
luFactor ::  M.Matrix V.Vector Double   -- ^ Matrix A
         -> (M.Matrix V.Vector Double,
             V.Vector Int,
             Int)                       -- ^ (LU Decomposition of A,
                                        --    row pivots,
                                        --    parity = (-1)^(number of row interchanges))
luFactor aOrig = runST $ do
    let
        (m, n) = M.dim aOrig
        mnMin  = min m n

    a      <- M.thaw aOrig         -- thaw forces a copy, since we might use aOrig again.
    pivots <- VU.unsafeNew mnMin   -- unsafe, since it not used outside this function.
    parity <- newSTRef 1

    let
        a' = subMatrix (0, 0) (m - 1, mnMin - 1) a

    luFactor_ a' pivots parity

    when (m < n) $ do
        let
            aLeft  = subMatrix (0, 0) (m - 1, m - 1) a
            aRight = subMatrix (0, m) (m - 1, n - 1) a

        rowSwap aRight pivots
        triangularSolve Lower Unit aLeft aRight

    aFactored <- M.unsafeFreeze a
    pivots'   <- V.unsafeFreeze pivots
    parity'   <- readSTRef parity

    return (aFactored, pivots', parity')


-- | The luFactor_ function takes a mutable matrix and replaces
-- it with its LU decomposition.  An unitialized pivot vector
-- is replaced with the row pivots, in NAG pivot format.
--
luFactor_ :: MU.MMatrix VU.MVector s Double  -- ^ matrix A, overwritten by LU
          -> VU.MVector s Int                -- ^ row pivots
          -> STRef s Int                     -- ^ parity
          -> ST s ()
luFactor_ a pivots parity = do
    let
        (m, n) = MU.dim a
        n'     = n `div` 2

    if n == 1
       then pivotAndScale a pivots parity
       else do
            let
               -- Partition the original matrix into six
               -- (not non-overlapping) matrices, in preparation
               -- for solving the four subproblems of Gustavson's
               -- method.
               aLeft  = subMatrix (0, 0)  (m - 1, n' - 1) a
               aRight = subMatrix (0, n') (m - 1, n  - 1) a

               aTopLeft     = subMatrix (0,  0)  (n' - 1, n' - 1) a
               aTopRight    = subMatrix (0,  n') (n' - 1, n  - 1) a
               aBottomLeft  = subMatrix (n', 0)  (m  - 1, n' - 1) a
               aBottomRight = subMatrix (n', n') (m  - 1, n  - 1) a

               pivotsTop    = VU.slice 0       n'  pivots
               pivotsBottom = VU.slice n' (n - n') pivots

            luFactor_ aLeft  pivotsTop parity
            rowSwap   aRight pivotsTop
            triangularSolve Lower Unit aTopLeft aTopRight
            matrixMultiply (-1.0) aBottomLeft aTopRight 1.0 aBottomRight
            luFactor_ aBottomRight pivotsBottom parity
            rowSwap   aBottomLeft  pivotsBottom

            -- Add an offset to pivotsBottom so that its entries refer to the
            -- row number of the original matrix, rather than the
            -- submatrix.
            adjustPivots pivotsBottom n'


-- |  Solve the system of equations AX = B, given A as a packed LU decomposition
-- of a  square matrix and a row permutation vector in NAG pivot format.
-- Note that X and B are matrices, not vectors.  This allows solving for multiple
-- right hand sides simultanously.
--
-- The arguments are structured so one can solve the linear system AX = B
-- using
--
-- @
--   x = luSolve (luFactor a) b
-- @
luSolve :: (M.Matrix V.Vector Double,
            V.Vector Int,
            Int)                         -- ^ (Matrix A as a packed LU decompostion,
                                         --    row pivots,
                                         --    parity (ignored here))
        -> M.Matrix V.Vector Double      -- ^ matrix B
        -> M.Matrix V.Vector Double      -- ^ matrix X
luSolve (lu, pivots, _) b = runST $ do
    let
        (m, n) = M.dim lu
        (l, _) = M.dim b

    x <- M.thaw b

    if m /= n
       then error "under- (or over-) determined system in luSolve"
       else if n /= l
        then error "incompatible dimensions in luSolve_"
        else luSolve_ lu pivots x

    M.unsafeFreeze x


-- | luSolve_ does the work of solving the system of linear equations Ax = b.
-- The input matrix b is overwritten by the solution x.  Dimensions
-- are not checked; that should be done by the calling function.
--
luSolve_ :: M.Matrix V.Vector Double        -- ^ matrix A, as a packed LU decomposition
         -> V.Vector Int                    -- ^ pivot vector
         -> MU.MMatrix VU.MVector s Double  -- ^ right hand side b, overwritten by x
         -> ST s ()
luSolve_ lu pivots b = do
    lu'     <- M.unsafeThaw lu       -- Can be unsafe, since it is only read.
    pivots' <- V.unsafeThaw pivots   -- Ditto.
    rowSwap b pivots'
    triangularSolve Lower Unit    lu' b
    triangularSolve Upper NonUnit lu' b


-- This is a generic mutable matrix multiply.  The mutable references
-- need not be distinct, allowing it to be used as part of an in-place
-- algorithm like LU factorization.
--
-- What is computed (and stored in the matrix c) is
--
--    alpha * a * b + beta * c
--
-- so the operation is a matrix 'fused multiply add'.
--
matrixMultiply :: Double                          -- alpha
               -> MU.MMatrix VU.MVector s Double  -- matrix a
               -> MU.MMatrix VU.MVector s Double  -- matrix b
               -> Double                          -- beta
               -> MU.MMatrix VU.MVector s Double  -- matrix c, converted to
               -> ST s ()                         -- alpha * (a * b) + beta * c
matrixMultiply alpha a b beta c = do
    let
        (ra, ca) = MU.dim a
        (rb, cb) = MU.dim b
        (rc, cc) = MU.dim c

    -- check compatibility of dimensions
    if ca == rb && rc == ra && cc == cb
        then if alpha == 0
                then if beta == 0
                     then numLoop 0 (ra - 1) $ \i ->
                          numLoop 0 (cb - 1) $ \j ->
                              MU.unsafeWrite c (i, j) 0
                     else numLoop 0 (ra - 1) $ \i ->
                          numLoop 0 (cb - 1) $ \j -> do
                              cij <- MU.unsafeRead c (i, j)
                              MU.unsafeWrite c (i, j) (beta * cij)
                else do
                     if beta == 0
                     then numLoop 0 (ra - 1) $ \i ->
                          numLoop 0 (cb - 1) $ \j -> do
                              s <- numLoopState 0 (ca - 1) 0 $ \s k -> do
                                  aik <- MU.unsafeRead a (i, k)
                                  bkj <- MU.unsafeRead b (k, j)
                                  return $! s + aik * bkj
                              MU.unsafeWrite c (i, j) (alpha * s)
                     else numLoop 0 (ra - 1) $ \i ->
                          numLoop 0 (cb - 1) $ \j -> do
                              s <- numLoopState 0 (ca - 1) 0 $ \s k -> do
                                  aik <- MU.unsafeRead a (i, k)
                                  bkj <- MU.unsafeRead b (k, j)
                                  return $! s + aik * bkj
                              cij <- MU.unsafeRead c (i, j)
                              MU.unsafeWrite c (i, j) (alpha * s + beta * cij)
<<<<<<< HEAD
         else error "incompatible dimensions"

_testMul :: Double
         -> M.Matrix V.Vector Double
         -> M.Matrix V.Vector Double
         -> Double
         -> M.Matrix V.Vector Double
         -> M.Matrix V.Vector Double
_testMul alpha a b beta c = runST $ do
    a' <- M.thaw a
    b' <- M.thaw b
    c' <- M.thaw c
    matrixMultiply alpha a' b' beta c'
    M.freeze c'
=======
        else error "incompatible dimensions"
>>>>>>> 32780091


-- Extract a sub matrix
--
-- This is the same as the subMatrix function exported by the
-- matrices library, but for a mutable matrix.
--
subMatrix :: (Int, Int)  -- ^ upper left corner of the submatrix
          -> (Int, Int)  -- ^ bottom right corner of the submatrix
          -> MU.MMatrix v s a
          -> MU.MMatrix v s a
{-# INLINE subMatrix #-}
subMatrix (i,j) (i',j') (MU.MMatrix _ _ tda offset vec)
    | m' <= 0 || n' <= 0 = error "incorrect dimensions in subMatrix"
    | otherwise = MU.MMatrix m' n' tda offset' vec
  where
    m' = i' - i + 1
    n' = j' - j + 1
    offset' = offset + i * tda + j


-- rowSwap swaps two rows.  Note that the pivot vector is not
-- arranged as a permutation vector (i.e., the entry at index
-- i corresponding to the row swapped with i), but is in NAG pivot
-- format, in which the i-th entry gives the row number that
-- was swapped with i when row i was processed).  An easy way
-- to distinuguish the formats is that in a permutation vector,
-- every entry must be unique, which in NAG pivot format entries
-- may be duplicated.
--
-- In either format, an entry which is the same as its
-- index indicates a row that is not swapped.
--
rowSwap :: MU.MMatrix VU.MVector s Double
        -> VU.MVector s Int
        -> ST s ()
{-# INLINE rowSwap #-}
rowSwap a pivots = do
    let
        (_, nc) = MU.dim a
        nPivots = VU.length pivots

    numLoop 0 (nPivots - 1) $ \i -> do
        ip <- VU.unsafeRead pivots i
        when (ip /= i) $
           numLoop 0 (nc - 1) $ \k -> do
              let
                  i'  = i
                  ip' = ip
              temp <- MU.unsafeRead a (i',  k)
              aipk <- MU.unsafeRead a (ip', k)
              MU.unsafeWrite a (i',  k) aipk
              MU.unsafeWrite a (ip', k) temp


-- pivotAndScale computes the LU decompostion of a matrix
-- with a single column.
--
pivotAndScale :: MU.MMatrix VU.MVector s Double
              -> VU.MVector s Int
              -> STRef s Int
              -> ST s ()
{-# INLINE pivotAndScale #-}
pivotAndScale a pivots parity = do
    ip   <- findPivot a
    temp <- MU.unsafeRead a (0,  0)
    aip  <- MU.unsafeRead a (ip, 0)

    if aip == 0.0
       then error "zero pivot in pivotAndScale"
       else do
        MU.unsafeWrite a (0,  0) aip
        MU.unsafeWrite a (ip, 0) temp
        VU.unsafeWrite pivots 0  ip

        when (ip /= 0) $ modifySTRef' parity (* (-1))

        -- Scale the elements below the first.
        let
            (nr, _) = MU.dim a

        numLoop 1 (nr - 1) $ \k -> do
            ak <- MU.unsafeRead a (k, 0)
            MU.unsafeWrite a (k, 0) (ak / aip)


-- Given a pivot vector, add a constant to each element.
-- This is used to shift the pivot vector entries which refer
-- to the row numbers of the local submatrix so that they refer
-- the same in the global matrix.
--
adjustPivots :: VU.MVector s Int
             -> Int
             -> ST s ()
{-# INLINE adjustPivots #-}
adjustPivots pivots offset = do
    numLoop 0 (VU.length pivots - 1) $ \i -> do
        ip <- VU.unsafeRead pivots i
        VU.unsafeWrite pivots i (ip + offset)


data Triangle = Upper | Lower
    deriving (Eq, Show)

data DiagonalUnit = Unit | NonUnit
    deriving (Eq, Show)


-- TriangularSolve solves the linear system AX = B where A is upper
-- triangular.  The matrix B is overwritten, column by column, by
-- the solution matrix X.
--
triangularSolve :: Triangle                         -- is A upper or lower triangular?
                -> DiagonalUnit                     -- diagonal entries are 1 or not?
                -> MU.MMatrix VU.MVector s Double   -- matrix A
                -> MU.MMatrix VU.MVector s Double   -- matrix B
                -> ST s ()
triangularSolve Lower unit a b = do
    let
        (_, m) = MU.dim a
        (_, n) = MU.dim b

    numLoop 0 (n - 1) $ \j ->
      numLoop 0 (m - 1) $ \k -> do
        bkj <- MU.unsafeRead b (k, j)
        when (bkj /= 0) $ do
            when (unit == NonUnit) $ do
                akk <- MU.unsafeRead a (k, k)
                MU.unsafeWrite b (k, j) (bkj / akk)
            numLoop (k + 1) (m - 1) $ \i -> do
                bij  <- MU.unsafeRead b (i, j)
                aik  <- MU.unsafeRead a (i, k)
                bkj' <- MU.unsafeRead b (k, j)
                MU.unsafeWrite b (i, j) (bij - bkj' * aik)

triangularSolve Upper unit a b = do
    let
        (_, m) = MU.dim a
        (_, n) = MU.dim b

    numLoop 0 (n - 1) $ \j ->
      forLoop (m - 1) (>= 0) (subtract 1) $ \k -> do
        bkj <- MU.unsafeRead b (k, j)
        when (bkj /= 0) $ do
            when (unit == NonUnit) $ do
                akk <- MU.unsafeRead a (k, k)
                MU.unsafeWrite b (k, j)  (bkj / akk)
            numLoop 0 (k - 1) $ \i -> do
                bij  <- MU.unsafeRead b (i, j)
                aik  <- MU.unsafeRead a (i, k)
                bkj' <- MU.unsafeRead b (k, j)
                MU.unsafeWrite b (i, j) (bij - bkj' * aik)


-- Return the index of the matrix element with the largest absolute
-- value in the first column.
--
findPivot :: MU.MMatrix VU.MVector s Double -> ST s Int
{-# INLINE findPivot #-}
findPivot m = do
    let
        (nr, _) = MU.dim m

        go aval k idx = do
            if k >= nr
                then return idx
                else do
                    v <- MU.unsafeRead m (k, 0)
                    if aval < abs v
                        then go (abs v) (k + 1) k
                        else go  aval   (k + 1) idx

    val <- MU.unsafeRead m (0, 0)
    piv <- go (abs val) 1 0
    return piv



-- Some test matrices and driver functions for sanity checks
-- during developent.
--
_testMat :: M.Matrix V.Vector Double
_testMat = M.fromLists [[0.772386, 0.499327, 0.189312],
                        [0.759731, 0.799350, 0.682719],
                        [0.456574, 0.636521, 0.003035],
                        [0.014020, 0.636044, 0.990054]]

_testMat' :: M.Matrix V.Vector Double
_testMat' = M.fromLists [[0.772386, 0.499327, 0.189312, 0.014020],
                         [0.759731, 0.799350, 0.682719, 0.636044],
                         [0.456574, 0.636521, 0.003035, 0.990054]]


_testMat'' :: M.Matrix V.Vector Double
_testMat'' = M.fromLists [[4.0, 3.0, 1.0, 3.0],
                          [3.0, 5.0, 6.0, 8.0],
                          [1.0, 6.0, 2.0, 7.0],
                          [3.0, 8.0, 7.0, 9.0]]

_testMat3 :: M.Matrix V.Vector Double
_testMat3 = M.fromLists [[1.0, 2.0], [3.0, 4.0]]

_testMat4 :: M.Matrix V.Vector Double
_testMat4 = M.fromLists [[5.0], [6.0]]

_testMat5 :: M.Matrix V.Vector Double
_testMat5 = M.fromLists [[2.0], [1.0]]

_test :: (M.Matrix V.Vector Double, V.Vector Int, Int)
_test = luFactor _testMat

_test' :: (M.Matrix V.Vector Double, V.Vector Int, Int)
_test' = luFactor _testMat'<|MERGE_RESOLUTION|>--- conflicted
+++ resolved
@@ -27,19 +27,11 @@
     luSolve
     ) where
 
-<<<<<<< HEAD
 import           Control.Loop                (forLoop, numLoop, numLoopState)
 import           Control.Monad               (when)
 import           Control.Monad.ST            (ST, runST)
 import qualified Data.Matrix.Generic         as M
 import qualified Data.Matrix.Generic.Mutable as MU
-=======
-import           Control.Loop                      (forLoop, numLoop, numLoopState)
-import           Control.Monad                     (when)
-import           Control.Monad.ST                  (ST, runST)
-import qualified Data.Matrix.Dense.Generic         as M
-import qualified Data.Matrix.Dense.Generic.Mutable as MU
->>>>>>> 32780091
 import           Data.STRef.Strict
 import qualified Data.Vector.Unboxed         as V
 import qualified Data.Vector.Unboxed.Mutable as VU
@@ -260,8 +252,8 @@
                                   return $! s + aik * bkj
                               cij <- MU.unsafeRead c (i, j)
                               MU.unsafeWrite c (i, j) (alpha * s + beta * cij)
-<<<<<<< HEAD
          else error "incompatible dimensions"
+
 
 _testMul :: Double
          -> M.Matrix V.Vector Double
@@ -275,9 +267,6 @@
     c' <- M.thaw c
     matrixMultiply alpha a' b' beta c'
     M.freeze c'
-=======
-        else error "incompatible dimensions"
->>>>>>> 32780091
 
 
 -- Extract a sub matrix
