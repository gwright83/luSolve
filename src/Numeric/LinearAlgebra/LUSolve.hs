-- |
-- Module      : Numeric.LinearAlgebra.LUSolve
-- Copyright   : (c) Gregory Wright 2018
-- License     : BSD-style
--
-- Maintainer  : Gregory Wright <gwright@antiope.com.
-- Stability   : experimental
-- Portability : non-portable
--
-- The LUSolve library implements Crout's algorithm for in-place
-- LU decomposition in pure Haskell.  A function using the
-- LU-factored matrix to solve systems of linear equations is
-- also provided.
--
-- The version of Crout's algorithm is that given by F.G. Gustavson,
-- /IBM Journal of Research and Development/, Vol. 41, No. 6, 1997,
-- pp. 737-755.  This is a recursive, in-place, procedure.  Here
-- it is implemented using a mutable matrix in the ST monad.
-- Partial (row) pivoting is used for numerical stability.
--

module Numeric.LinearAlgebra.LUSolve (
    -- * LU Decomposition
    luFactor,
    luFactor_,
    -- * Solving Linear Systems
    luSolve
    ) where

import           Control.Loop                      (forLoop, numLoop)
import           Control.Monad                     (when)
import           Control.Monad.ST                  (ST, runST)
import qualified Data.Matrix.Dense.Generic         as M
import qualified Data.Matrix.Dense.Generic.Mutable as MU
import           Data.STRef.Strict
import qualified Data.Vector.Unboxed               as V
import qualified Data.Vector.Unboxed.Mutable       as VU


-- | LU Decomposition
--
-- Factor a rectangular matrix A into PA = LU, where L is lower triangular,
-- U is upper triangular and P is the permuation matrix (represented as
-- a vector containing the location of the nonzero column) that describes
-- the row interchanges (partial pivoting).
--
-- To maintain the expected Haskell API, i.e., an immutable input matrix,
-- the first thing to do is to copy the original immutable
-- matrix into a mutable one.  The LU factorization runs efficiently in place
-- using a mutable matrix. At the end of the calculation, the
-- matrix will be frozen (i.e., made immutable again).
--
-- The factorization takes place in eiher two steps or a single step.
-- If the number of rows of aOrig (m) is less than the number of columns (n),
-- the m * m square matrix is factored first, then the remaining m * (n - m) piece.
-- The the number of rows is greater than or equal to the number of columns,
-- one invocation of luFactor_ is all that is needed.
--
-- The LU factored matrix is returned in packed format. The upper triangular
-- part is the U matrix.  The lower triangular part beneath the main diagonal
-- is the L matrix without its diagonal entries, which are omitted since they
-- are known to be 1. This is the traditional way of storing the LU decomposition
-- and luSolve understand this format.
--
-- The returned pivot vector is not a permutaion vector, but instead is
-- in "NAG pivot format".  Reading the vector from top to bottom
<<<<<<< HEAD
-- (equivalently, frmo left to right), the current entry specifies which
-- row to swap with the current row.  Note that unlike a permutation vector,
-- in which each entry is the (unique) index of the nonzero entry of the
-- permutation matrix, a NAG format pivot vector can have repeated entries.
=======
-- (equivalently, from left to right), the current entry specifies which
-- row to swap with the current row.  Note that unlike in a permutation vector,
-- where each entry is the index of the nonzero entry of the permutation
-- matrix, a NAG format pivot vector can have repeated entries.
>>>>>>> 8253c812
--
luFactor ::  M.Matrix V.Vector Double   -- ^ matrix A
         -> (M.Matrix V.Vector Double,  -- ^ LU decomposition of A
             V.Vector Int,              -- ^ row pivots
             Int)                       -- ^ parity = (-1)^(number of row interchanges)
luFactor aOrig = runST $ do
    let
        (m, n) = M.dim aOrig
        mnMin  = min m n

    a      <- M.thaw aOrig         -- thaw forces a copy, since we might use aOrig again.
    pivots <- VU.unsafeNew mnMin   -- unsafe, since it not used outside this function.
    parity <- newSTRef 1

    let
        a' = subMatrix (0, 0) (m - 1, mnMin - 1) a

    luFactor_ a' pivots parity

    when (m < n) $ do
        let
            aLeft  = subMatrix (0, 0) (m - 1, m - 1) a
            aRight = subMatrix (0, m) (m - 1, n - 1) a

        rowSwap aRight pivots
        triangularSolve Lower Unit aLeft aRight

    aFactored <- M.unsafeFreeze a
    pivots'   <- V.unsafeFreeze pivots
    parity'   <- readSTRef parity

    return (aFactored, pivots', parity')


-- | The luFactor function takes a mutable matrix and replaces
-- it with its LU decomposition.  An unitialized pivot vector
-- is replaced with the row pivots, in NAG pivot format.
--
luFactor_ :: MU.MMatrix VU.MVector s Double  -- ^ matrix A, overwritten by LU
          -> VU.MVector s Int                -- ^ row pivots
          -> STRef s Int                     -- ^ parity
          -> ST s ()
luFactor_ a pivots parity = do
    let
        (m, n) = MU.dim a
        n'     = n `div` 2

    if n == 1
       then pivotAndScale a pivots parity
       else do
            let

               aLeft  = subMatrix (0, 0)  (m - 1, n' - 1) a
               aRight = subMatrix (0, n') (m - 1, n  - 1) a

               aTopLeft     = subMatrix (0,  0)  (n' - 1, n' - 1) a
               aTopRight    = subMatrix (0,  n') (n' - 1, n  - 1) a
               aBottomLeft  = subMatrix (n', 0)  (m  - 1, n' - 1) a
               aBottomRight = subMatrix (n', n') (m  - 1, n  - 1) a

               pivotsTop    = VU.slice 0       n'  pivots
               pivotsBottom = VU.slice n' (n - n') pivots

            luFactor_ aLeft  pivotsTop parity
            rowSwap   aRight pivotsTop
            triangularSolve Lower Unit aTopLeft  aTopRight
            matrixMultiply (-1.0) aBottomLeft aTopRight 1.0 aBottomRight
            luFactor_ aBottomRight pivotsBottom parity
            rowSwap   aBottomLeft  pivotsBottom

            -- Add an offset to pivotsBottom it entries refer to the
            -- row number of the original matrix, rather than the
            -- submatrix.
            adjustPivots pivotsBottom n'


-- |  Solve the system of equations AX = B, given A as a packed LU decomposition
-- and a row permutation vector in NAG pivot format.  Note that X and B are
-- matrices, not vectors.  This allows solving for multiple right hand sides
-- simultanously.
--
-- The arguments are structured so one can solve the linear system AX = B
-- using
--
--    x = luSolve (luFactor a) b
--
luSolve :: (M.Matrix V.Vector Double,    -- ^ matrix A, as a packed LU decomposition
            V.Vector Int,                -- ^ row pivots
            Int)                         -- ^ parity, ignored here
        -> M.Matrix V.Vector Double      -- ^ matrix B
        -> M.Matrix V.Vector Double      -- ^ matrix X
luSolve (lu, pivots, _) b = runST $ do
    let
        (m, n) = M.dim lu
        (l, _) = M.dim b

    x <- M.thaw b

    if m /= n
       then error "under- (or over-) determined system in luSolve"
       else if n /= l
        then error "incompatible dimensions in luSolve_"
        else luSolve_ lu pivots x

    x' <- M.unsafeFreeze x
    return x'


-- | luSolve_ does the work of solving the system of linear equations Ax = b.
-- The input matrix b is overwritten by the solution x.  Dimensions
-- are not checked; that should be done by the calling function.
--
luSolve_ :: M.Matrix V.Vector Double        -- ^ matrix A, as a packed LU decomposition
         -> V.Vector Int                    -- ^ pivot vector
         -> MU.MMatrix VU.MVector s Double  -- ^ right hand side b, overwritten by x
         -> ST s ()
luSolve_ lu pivots b = do
    lu'     <- M.unsafeThaw lu       -- Can be unsafe, since it is only read.
    pivots' <- V.unsafeThaw pivots   -- Ditto.
    rowSwap b pivots'
    triangularSolve Lower Unit    lu' b
    triangularSolve Upper NonUnit lu' b


-- This is a generic mutable matrix multiply.  The mutable references
-- need not be distinct, allowing it to be used as part of an in-place
-- algorithm like LU factorization.
--
-- What is computed (and stored in the matrix c) is
--
--    alpha * a * b + beta * c
--
-- so the operation is a matrix 'fused multiply add'.
--
matrixMultiply :: Double                          -- alpha
               -> MU.MMatrix VU.MVector s Double  -- matrix a
               -> MU.MMatrix VU.MVector s Double  -- matrix b
               -> Double                          -- beta
               -> MU.MMatrix VU.MVector s Double  -- matrix c, converted to
               -> ST s ()                         -- alpha * (a * b) + beta * c
matrixMultiply alpha a b beta c = do
    let
        (ra, ca) = MU.dim a
        (rb, cb) = MU.dim b
        (rc, cc) = MU.dim c

    -- check compatibility of dimensions
    if ca == rb && rc == ra && cc == cb
        then if alpha == 0
                then if beta == 0
                     then numLoop 0 (ra - 1) $ \i ->
                          numLoop 0 (cb - 1) $ \j -> do
                              MU.unsafeWrite c (i, j) 0
                     else numLoop 0 (ra - 1) $ \i ->
                          numLoop 0 (cb - 1) $ \j -> do
                              cij <- MU.unsafeRead c (i, j)
                              MU.unsafeWrite c (i, j) (beta * cij)
                else if beta == 0
                     then numLoop 0 (ra - 1) $ \i ->
                          numLoop 0 (cb - 1) $ \j ->
                          numLoop 0 (ca - 1) $ \k -> do
                              aik <- MU.unsafeRead a (i, k)
                              bkj <- MU.unsafeRead b (k, j)
                              MU.unsafeWrite c (i, j) (alpha * aik * bkj)
                     else numLoop 0 (ra - 1) $ \i ->
                          numLoop 0 (cb - 1) $ \j -> do
                              numLoop 0 (ca - 1) $ \k -> do
                                  aik <- MU.unsafeRead a (i, k)
                                  bkj <- MU.unsafeRead b (k, j)
                                  cij <- MU.unsafeRead c (i, j)
                                  MU.unsafeWrite c (i, j) (alpha * aik * bkj + beta * cij)
        else error "incompatible dimensions"


-- Extract sub matrix
--
-- This is the same as the subMatrix function exported by the
-- matrices library, but for a mutable matrix.
--
subMatrix :: (Int, Int)  -- ^ upper left corner of the submatrix
          -> (Int, Int)  -- ^ bottom right corner of the submatrix
          -> MU.MMatrix v s a
          -> MU.MMatrix v s a
{-# INLINE subMatrix #-}
subMatrix (i,j) (i',j') (MU.MMatrix _ _ tda offset vec)
    | m' <= 0 || n' <= 0 = error "incorrect dimensions in subMatrix"
    | otherwise = MU.MMatrix m' n' tda offset' vec
  where
    m' = i' - i + 1
    n' = j' - j + 1
    offset' = offset + i * tda + j


-- rowSwap swaps two rows.  Note that the pivot vector is not
-- arranged as a permutation vector (i.e., the entry at index
-- i corresponding to the row swapped with i), but in NAG pivot
-- format, in which the i-th entry gives the row number that
-- was swapped with i when row i was processed).  An easy way
-- to distinuguish the formats is that in a permutation vector,
-- no entry can be repeated, which in NAG pivot format entries
-- may repeat.
--
-- Note that in either format, an entry which is the same as its
-- index indicates a row that is not swapped.
--
rowSwap :: MU.MMatrix VU.MVector s Double
        -> VU.MVector s Int
        -> ST s ()
{-# INLINE rowSwap #-}
rowSwap a pivots = do
    let
        (_, nc) = MU.dim a
        nPivots = VU.length pivots

    numLoop 0 (nPivots - 1) $ \i -> do
        ip <- VU.unsafeRead pivots i
        if ip /= i
           then numLoop 0 (nc - 1) $ \k -> do
              let
                  i'  = i
                  ip' = ip
              temp <- MU.unsafeRead a (i',  k)
              aipk <- MU.unsafeRead a (ip', k)
              MU.unsafeWrite a (i',  k) aipk
              MU.unsafeWrite a (ip', k) temp
           else return ()


-- pivotAndScale computes the LU decompostion of a matrix
-- with a single column.
--
pivotAndScale :: MU.MMatrix VU.MVector s Double
              -> VU.MVector s Int
              -> STRef s Int
              -> ST s ()
{-# INLINE pivotAndScale #-}
pivotAndScale a pivots parity = do
    ip   <- findPivot a
    temp <- MU.unsafeRead a (0,  0)
    aip  <- MU.unsafeRead a (ip, 0)

    if aip == 0.0
       then error "zero pivot in pivotAndScale"
       else do
        MU.unsafeWrite a (0,  0) aip
        MU.unsafeWrite a (ip, 0) temp
        VU.unsafeWrite pivots 0 ip

        if (ip /= 0)
           then modifySTRef' parity (* (-1))
           else return ()

        -- Scale the elememts below the first.
        let
            (nr, _) = MU.dim a

        numLoop 1 (nr - 1) $ \k -> do
            ak <- MU.unsafeRead a (k, 0)
            MU.unsafeWrite a (k, 0) (ak / aip)


-- Given a pivot vector, add a constant to each element.
-- This is used to shift the pivot vector entries from referring
-- to the local submatrix to the global matrix.
--
adjustPivots :: VU.MVector s Int
             -> Int
             -> ST s ()
{-# INLINE adjustPivots #-}
adjustPivots pivots offset = do
    let
        nPivots = VU.length pivots

    numLoop 0 (nPivots - 1) $ \i -> do
        ip <- VU.unsafeRead pivots i
        VU.unsafeWrite pivots i (ip + offset)


data Triangle = Upper | Lower
    deriving (Eq, Show)

data DiagonalUnit = Unit | NonUnit
    deriving (Eq, Show)


-- TriangularSolve solves the linear system AX = B where A is upper
-- triangular.  The matrix B is overwritten, column by column, by
-- the solution matrix X.
--
triangularSolve :: Triangle                         -- is A upper or lower triangular?
                -> DiagonalUnit                     -- diagonal entries are 1 or not?
                -> MU.MMatrix VU.MVector s Double   -- matrix A
                -> MU.MMatrix VU.MVector s Double   -- matrix B
                -> ST s ()
triangularSolve Lower unit a b = do
    let
        (_, m) = MU.dim a
        (_, n) = MU.dim b

    numLoop 0 (n - 1) $ \j ->
      numLoop 0 (m - 1) $ \k -> do
        bkj <- MU.unsafeRead b (k, j)
        if (bkj == 0)
           then return ()
           else do
            if (unit == NonUnit)
               then do
                akk <- MU.unsafeRead a (k, k)
                MU.unsafeWrite b (k, j) (bkj / akk)
               else return ()
            numLoop (k + 1) (m - 1) $ \i -> do
                bij  <- MU.unsafeRead b (i, j)
                aik  <- MU.unsafeRead a (i, k)
                bkj' <- MU.unsafeRead b (k, j)
                MU.unsafeWrite b (i, j) (bij - bkj' * aik)

triangularSolve Upper unit a b = do
    let
        (_, m) = MU.dim a
        (_, n) = MU.dim b

    numLoop 0 (n - 1) $ \j ->
      forLoop (m - 1) (>= 0) (subtract 1) $ \k -> do
        bkj <- MU.unsafeRead b (k, j)
        if (bkj == 0)
           then return ()
           else do
            if (unit == NonUnit)
               then do
                akk <- MU.unsafeRead a (k, k)
                MU.unsafeWrite b (k, j) (bkj / akk)
               else return ()
            numLoop 0 (k - 1) $ \i -> do
                bij  <- MU.unsafeRead b (i, j)
                aik  <- MU.unsafeRead a (i, k)
                bkj' <- MU.unsafeRead b (k, j)
                MU.unsafeWrite b (i, j) (bij - bkj' * aik)


-- Return the index of the matrix element with the largest absolute
-- value in the first column.
--
findPivot :: MU.MMatrix VU.MVector s Double -> ST s Int
findPivot m = do
    let
        (nr, _) = MU.dim m

        go aval k idx = do
            if k >= nr
                then return idx
                else do
                    v <- MU.unsafeRead m (k, 0)
                    if aval < abs v
                        then go (abs v) (k + 1) k
                        else go  aval   (k + 1) idx

    val <- MU.unsafeRead m (0, 0)
    piv <- go (abs val) 1 0
    return piv



-- Some test matrices and driver functions for sanity checks
-- during developent.
--
_testMat :: M.Matrix V.Vector Double
_testMat = M.fromLists [[0.772386, 0.499327, 0.189312],
                        [0.759731, 0.799350, 0.682719],
                        [0.456574, 0.636521, 0.003035],
                        [0.014020, 0.636044, 0.990054]]

_testMat' :: M.Matrix V.Vector Double
_testMat' = M.fromLists [[0.772386, 0.499327, 0.189312, 0.014020],
                         [0.759731, 0.799350, 0.682719, 0.636044],
                         [0.456574, 0.636521, 0.003035, 0.990054]]


_testMat'' :: M.Matrix V.Vector Double
_testMat'' = M.fromLists [[4.0, 3.0, 1.0, 3.0],
                          [3.0, 5.0, 6.0, 8.0],
                          [1.0, 6.0, 2.0, 7.0],
                          [3.0, 8.0, 7.0, 9.0]]

_test :: (M.Matrix V.Vector Double, V.Vector Int, Int)
_test = luFactor _testMat

_test' :: (M.Matrix V.Vector Double, V.Vector Int, Int)
_test' = luFactor _testMat'<|MERGE_RESOLUTION|>--- conflicted
+++ resolved
@@ -64,17 +64,10 @@
 --
 -- The returned pivot vector is not a permutaion vector, but instead is
 -- in "NAG pivot format".  Reading the vector from top to bottom
-<<<<<<< HEAD
--- (equivalently, frmo left to right), the current entry specifies which
+-- (equivalently, from left to right), the current entry specifies which
 -- row to swap with the current row.  Note that unlike a permutation vector,
 -- in which each entry is the (unique) index of the nonzero entry of the
 -- permutation matrix, a NAG format pivot vector can have repeated entries.
-=======
--- (equivalently, from left to right), the current entry specifies which
--- row to swap with the current row.  Note that unlike in a permutation vector,
--- where each entry is the index of the nonzero entry of the permutation
--- matrix, a NAG format pivot vector can have repeated entries.
->>>>>>> 8253c812
 --
 luFactor ::  M.Matrix V.Vector Double   -- ^ matrix A
          -> (M.Matrix V.Vector Double,  -- ^ LU decomposition of A
