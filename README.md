--- conflicted
+++ resolved
@@ -1,8 +1,3 @@
-<<<<<<< HEAD
-[![pipeline status](https://gitlab.18clay.com/software/luSolve/badges/streamlined/pipeline.svg)](https://gitlab.18clay.com/software/luSolve/commits/streamlined)
-
-=======
->>>>>>> 32780091
 luSolve
 -------
 
@@ -10,13 +5,11 @@
 for linear systems in the form Ax = b.  Partial pivoting is used to
 avoid numerical failure on otherwise well-conditioned input matrices.
 
-<<<<<<< HEAD
 The algorithm used is Gustavson's recursive LU decomposition, see
 **Gustavson, F.G., "Recursion leads to automatic variable blocking for
 dense linear algebra algorithms," IBM J. Res. Dev., 41, pp. 737-756 (1997).**
-=======
+
 To see something happen, type
 ```
     $ stack test
-```
->>>>>>> 32780091
+```